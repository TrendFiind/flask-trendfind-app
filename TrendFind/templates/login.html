--- conflicted
+++ resolved
@@ -1,112 +1,5 @@
-<<<<<<< HEAD
-<!DOCTYPE html>
-<html lang="en">
-<head>
-  <meta charset="UTF-8" />
-  <meta name="viewport" content="width=device-width, initial-scale=1.0" />
-  <title>Login – TrendFind</title>
-
-  <!-- Styles -->
-  <link href="https://cdn.jsdelivr.net/npm/bootstrap@5.3.0/dist/css/bootstrap.min.css" rel="stylesheet" />
-  <link href="https://cdnjs.cloudflare.com/ajax/libs/font-awesome/6.5.2/css/all.min.css" rel="stylesheet">
-  <link href="{{ url_for('static', filename='styles.css') }}" rel="stylesheet" />
-
-  <!-- Firebase SDKs -->
-  <script src="https://www.gstatic.com/firebasejs/9.23.0/firebase-app-compat.js"></script>
-  <script src="https://www.gstatic.com/firebasejs/9.23.0/firebase-auth-compat.js"></script>
-</head>
-<body class="dark-mode">
-  <div class="auth-container d-flex justify-content-center align-items-center" style="min-height: 100vh;">
-    <div class="auth-card p-4 shadow-lg" style="max-width: 400px; width: 100%; border-radius: 12px; background: rgba(255,255,255,0.02); backdrop-filter: blur(10px);">
-      <h2 class="text-center mb-4 text-light">Welcome Back</h2>
-
-      <!-- Google Sign-In -->
-<button id="google-login-btn" class="btn btn-outline-light w-100 mb-3">
-  <i class="fab fa-google me-2"></i> Continue with Google
-</button>
-
-      <div class="text-center text-secondary mb-3">or</div>
-
-      <!-- Email/Password Login Form -->
-      <form id="login-form">
-        <div class="mb-3">
-          <label class="form-label text-light" for="email">Email</label>
-          <input type="email" id="email" class="form-control" required />
-        </div>
-        <div class="mb-3">
-          <label class="form-label text-light" for="password">Password</label>
-          <input type="password" id="password" class="form-control" required />
-        </div>
-        <button type="submit" id="email-login-btn" class="btn btn-primary w-100">Login with Email</button>
-      </form>
-
-      <p class="text-center mt-3 text-muted small">
-        Don't have an account?
-        <a href="{{ url_for('register') }}" class="link-light">Sign up</a>
-      </p>
-    </div>
-  </div>
-
-    <!-- Firebase config and logic -->
-    <script>
-      const firebaseConfig = {
-        apiKey: "AIzaSyB14r8WPw3tXCelx0_VQ7U3-XB95NNEg4c",
-        authDomain: "trendfind-1c527.firebaseapp.com",
-        projectId: "trendfind-1c527",
-      };
-
-      firebase.initializeApp(firebaseConfig);
-      const auth = firebase.auth();
-
-      function loginWithGoogle() {
-        const provider = new firebase.auth.GoogleAuthProvider();
-        auth.signInWithPopup(provider)
-          .then(result => sendTokenToBackend())
-          .catch(error => alert("Login failed: " + error.message));
-      }
-
-      function loginWithEmail() {
-        const email = document.getElementById("email").value;
-        const password = document.getElementById("password").value;
-
-        auth.signInWithEmailAndPassword(email, password)
-          .then(result => sendTokenToBackend())
-          .catch(error => alert("Login failed: " + error.message));
-        
-        return false; // prevent form submission
-      }
-
-      function sendTokenToBackend() {
-        auth.currentUser.getIdToken().then(token => {
-          fetch("/firebase-login", {
-            method: "POST",
-            headers: {
-              "Content-Type": "application/json"
-            },
-            body: JSON.stringify({ token })
-          })
-          .then(res => res.json())
-          .then(data => {
-            if (data.status === "ok") {
-              window.location.href = "/profile";
-            } else {
-              alert("Backend verification failed.");
-            }
-          });
-        });
-      }
-
-      document.getElementById("google-login-btn").addEventListener("click", loginWithGoogle);
-      document.getElementById("login-form").addEventListener("submit", function(e){
-        e.preventDefault();
-        loginWithEmail();
-      });
-    </script>
-</body>
-</html>
-=======
 {% extends 'base.html' %}
-{% block title %}Login{% endblock %}
+{% block title %}Login – TrendFind{% endblock %}
 {% block content %}
 <style>
   .login-bg {
@@ -124,13 +17,8 @@
     box-shadow: 0 10px 25px rgba(0,0,0,0.1);
     padding: 40px 35px;
   }
-  .login-card .btn-primary {
-    background: #1f4037;
-    border: none;
-  }
-  .login-card .btn-primary:hover {
-    background: #163329;
-  }
+  .login-card .btn-primary { background: #1f4037; border: none; }
+  .login-card .btn-primary:hover { background: #163329; }
 </style>
 
 <div class="login-bg">
@@ -171,9 +59,8 @@
     </div>
 
     <p class="text-center mt-4">
-      Don't have an account? <a href="{{ url_for('register') }}">Register</a>
+      Don’t have an account? <a href="{{ url_for('register') }}">Register</a>
     </p>
   </div>
 </div>
-{% endblock %}
->>>>>>> 82ae0250
+{% endblock %}